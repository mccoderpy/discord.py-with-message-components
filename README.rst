.. image:: https://cdn.discordapp.com/attachments/852872100073963532/854711446767796286/discord.py-message-components.png
    :target: https://pypi.org/project/discord.py-message-components
    :alt: Name of the project
            
.. image:: https://discord.com/api/guilds/852871920411475968/embed.png
  :target: https://discord.gg/sb69muSqsg
  :alt: Discord Server Invite

.. image:: https://img.shields.io/pypi/v/discord.py-message-components.svg
  :target: https://pypi.python.org/pypi/discord.py-message-components
  :alt: PyPI version info

.. image:: https://img.shields.io/pypi/pyversions/discord.py-message-components.svg
  :target: https://pypi.python.org/pypi/discord.py-message-components
  :alt: PyPI supported Python versions
  
.. image:: https://static.pepy.tech/personalized-badge/discord-py-message-components?period=total&units=international_system&left_color=grey&right_color=green&left_text=Downloads
  :target: https://pepy.tech/project/discord.py-message-components
  :alt: Total downloads for the project

.. image:: https://readthedocs.org/projects/discordpy-message-components/badge/?version=latest
  :target: https://discordpy-message-components.readthedocs.io/en/latest/
  :alt: Documentation Status

The Original `discord.py <https://pypi.org/project/discord.py>`_ Library made by `Rapptz <https://github.com/Rapptz>`_ with implementation of the `Discord-Message-Components <https://discord.com/developers/docs/interactions/message-components>`_ by `mccoderpy <https://github.com/mccoderpy/>`_

**Documentation:** `read the docs <https://discordpy-message-components.readthedocs.io/en/latest/>`_

Questions, Bugs or Ideas
________________________

Open a Issue/Pull request on `GitHub <https://github.com/mccoderpy/discord.py-message-components/pulls>`_, join the `support-Server <https://discord.gg/sb69muSqsg>`_ or send me a direct-message on `Discord <https://discord.com/channels/@me>`_: ``mccuber04#2960``


Installing
__________

**Python 3.5.3 or higher is required**

<<<<<<< HEAD
First, if you have installed `discord.py <https://pypi.org/project/discord.py>`_ previously, uninstall the original library:
=======
First, if you have installed discord.py previously, uninstall the original `discord.py <https://pypi.org/project/discord.py>`_ library:
>>>>>>> 4a1a9b58

.. code:: sh

    # Linux/macOS
    python3 -m pip uninstall discord.py

    # Windows
    py -3 -m pip uninstall discord.py

Then install `this library <https://pypi.org/project/discord.py-message-components>`_ using:

.. code:: sh

    # Linux/macOS
    python3 -m pip install -U discord.py-message-components

    # Windows
    py -3 -m pip install -U discord.py-message-components

Examples
--------

A Command that sends a Message with four button message components, which after any of the buttons are pressed will edit the original message with the selected button's ID:
~~~~~~~~~~~~~~~~~~~~~~~~~~~~~~~~~~~~~~~~~~~~~~~~~~~~~~~~~~~~~~~~~~~~~~~~~~~~~~~~~~~~~~~~~~~~~~~~~~~~~~~~~~~~~~~~~~~~~~~~~~~~~~~~~~~~~~~~~~~~~~~~~~~~~~~~~~~~~~~~~~~~~~~~~~~~

.. code-block:: python

    import typing
    import discord
    from discord.ext import commands
    from discord import ActionRow, Button, ButtonColor

    client = commands.Bot(command_prefix=commands.when_mentioned_or('.!'), intents=discord.Intents.all(), case_insensitive=True)

    @client.command(name='buttons', description='sends you some nice Buttons')
    async def buttons(ctx: commands.Context):
        components = [ActionRow(Button(label='Option Nr.1',
                                       custom_id='option1',
                                       emoji="🆒",
                                       style=ButtonColor.green
                                       ),
                                Button(label='Option Nr.2',
                                       custom_id='option2',
                                       emoji="🆗",
                                       style=ButtonColor.blurple)),
                      ActionRow(Button(label='A Other Row',
                                       custom_id='sec_row_1st option',
                                       style=ButtonColor.red,
                                       emoji='😀'),
                                Button(url='https://www.youtube.com/watch?v=dQw4w9WgXcQ',
                                       label="This is a Link",
                                       emoji='🎬'))
                      ]
        an_embed = discord.Embed(title='Here are some Button\'s', description='Choose an option', color=discord.Color.random())
        msg = await ctx.send(embed=an_embed, components=components)

        def _check(i: discord.Interaction, b: discord.ButtonClick):
            return i.message == msg and i.member == ctx.author

        interaction, button = await client.wait_for('button_click', check=_check)
        button_id = button.custom_id

        # This sends the Discord-API that the interaction has been received and is being "processed"
        await interaction.defer()  # if this is not used and you do not edit the message within 3 seconds, Discord will indicate that the interaction has failed.

        # If you use interaction.edit instead of interaction.message.edit, you do not have to defer the interaction if your response does not last longer than 3 seconds.
        await interaction.edit(embed=an_embed.add_field(name='Choose', value=f'Your choice was `{button_id}`'),
                               components=[components[0].disable_all_buttons(), components[1].disable_all_buttons()])

        # The Discord API doesn't send an event when you press a link button so we can't "receive" that.


    client.run('Your Bot-Token here')


Another (complex) Example where a small Embed will be sent; you can move a small white ⬜ with the Buttons:
~~~~~~~~~~~~~~~~~~~~~~~~~~~~~~~~~~~~~~~~~~~~~~~~~~~~~~~~~~~~~~~~~~~~~~~~~~~~~~~~~~~~~~~~~~~~~~~~~~~~~~~~~~~~

.. code-block:: python

    pointers = []


    class Pointer:
        def __init__(self, guild: discord.Guild):
            self.guild = guild
            self._possition_x = 0
            self._possition_y = 0

        @property
        def possition_x(self):
            return self._possition_x

        def set_x(self, x: int):
            self._possition_x += x
            return self._possition_x

        @property
        def possition_y(self):
            return self._possition_y

        def set_y(self, y: int):
            self._possition_y += y
            return self._possition_y


    def get_pointer(obj: typing.Union[discord.Guild, int]):
        if isinstance(obj, discord.Guild):
            for p in pointers:
                if p.guild.id == obj.id:
                    return p
            pointers.append(Pointer(obj))
            return get_pointer(obj)

        elif isinstance(obj, int):
            for p in pointers:
                if p.guild.id == obj:
                    return p
            guild = client.get_guild(obj)
            if guild:
                pointers.append(Pointer(guild))
                return get_pointer(guild)
            return None


    def display(x: int, y: int):
        base = [
            [0, 0, 0, 0, 0, 0, 0, 0, 0, 0],
            [0, 0, 0, 0, 0, 0, 0, 0, 0, 0],
            [0, 0, 0, 0, 0, 0, 0, 0, 0, 0],
            [0, 0, 0, 0, 0, 0, 0, 0, 0, 0],
            [0, 0, 0, 0, 0, 0, 0, 0, 0, 0],
            [0, 0, 0, 0, 0, 0, 0, 0, 0, 0],
            [0, 0, 0, 0, 0, 0, 0, 0, 0, 0],
            [0, 0, 0, 0, 0, 0, 0, 0, 0, 0],
            [0, 0, 0, 0, 0, 0, 0, 0, 0, 0],
            [0, 0, 0, 0, 0, 0, 0, 0, 0, 0]
        ]
        base[y].__setitem__(x, 1)
        base.reverse()
        return ''.join(f"\n{''.join([str(base[i][w]) for w in range(len(base[i]))]).replace('0', '⬛').replace('1', '⬜')}" for i in range(len(base)))


    empty_button = discord.Button(style=discord.ButtonStyle.Secondary, label=" ", custom_id="empty", disabled=True)


    def arrow_button():
        return discord.Button(style=discord.ButtonStyle.Primary)


    @client.command(name="start_game")
    async def start_game(ctx: commands.Context):
        pointer: Pointer = get_pointer(ctx.guild)
        await ctx.send(embed=discord.Embed(title="Little Game",
                                           description=display(x=0, y=0)),
                       components=[discord.ActionRow(empty_button, arrow_button().set_label('↑').set_custom_id('up'), empty_button),
                                   discord.ActionRow(arrow_button().update(disabled=True).set_label('←').set_custom_id('left').disable_if(pointer.possition_x <= 0),
                                                     arrow_button().set_label('↓').set_custom_id('down').disable_if(pointer.possition_y <= 0),
                                                     arrow_button().set_label('→').set_custom_id('right'))
                                   ]
                       )


    @client.event
    async def on_raw_interaction_create(interaction: discord.Interaction):
        await interaction.defer()
        pointer: Pointer = get_pointer(interaction.guild)
        if not (message := interaction.message):
            message: discord.Message = await interaction.channel.fetch_message(interaction.message_id)
        if interaction.component.custom_id == "up":
            pointer.set_y(1)
            await message.edit(embed=discord.Embed(title="Little Game",
                                                   description=display(x=pointer.possition_x, y=pointer.possition_y)),
                               components=[discord.ActionRow(empty_button, arrow_button().set_label('↑').set_custom_id('up').disable_if(pointer.possition_y >= 9), empty_button),
                                           discord.ActionRow(arrow_button().set_label('←').set_custom_id('left').disable_if(pointer.possition_x <= 0),
                                                             arrow_button().set_label('↓').set_custom_id('down'),
                                                             arrow_button().set_label('→').set_custom_id('right').disable_if(pointer.possition_x >= 9))]
                               )
        elif interaction.component.custom_id == "down":
            pointer.set_y(-1)
            await message.edit(embed=discord.Embed(title="Little Game",
                                                   description=display(x=pointer.possition_x, y=pointer.possition_y)),
                               components=[discord.ActionRow(empty_button, arrow_button().set_label('↑').set_custom_id('up'), empty_button),
                                           discord.ActionRow(arrow_button().set_label('←').set_custom_id('left').disable_if(pointer.possition_x <= 0),
                                                             arrow_button().set_label('↓').set_custom_id('down').disable_if(pointer.possition_y <= 0),
                                                             arrow_button().set_label('→').set_custom_id('right').disable_if(pointer.possition_x >= 9))]
                               )
        elif interaction.component.custom_id == "right":
            pointer.set_x(1)
            await message.edit(embed=discord.Embed(title="Little Game",
                                                   description=display(x=pointer.possition_x, y=pointer.possition_y)),
                               components=[discord.ActionRow(empty_button, arrow_button().set_label('↑').set_custom_id('up'), empty_button),
                                           discord.ActionRow(arrow_button().set_label('←').set_custom_id('left'),
                                                             arrow_button().set_label('↓').set_custom_id('down'),
                                                             arrow_button().set_label('→').set_custom_id('right').disable_if(pointer.possition_x >= 9))]
                               )
        elif interaction.component.custom_id == "left":
            pointer.set_x(-1)
            await message.edit(embed=discord.Embed(title="Little Game",
                                                   description=display(x=pointer.possition_x, y=pointer.possition_y)),
                               components=[discord.ActionRow(empty_button, arrow_button().set_label('↑').set_custom_id('up'), empty_button),
                                           discord.ActionRow(arrow_button().set_label('←').set_custom_id('left').disable_if(pointer.possition_x <= 0),
                                                             arrow_button().set_label('↓').set_custom_id('down'),
                                                             arrow_button().set_label('→').set_custom_id('right'))]
                               )<|MERGE_RESOLUTION|>--- conflicted
+++ resolved
@@ -1,249 +1,244 @@
-.. image:: https://cdn.discordapp.com/attachments/852872100073963532/854711446767796286/discord.py-message-components.png
-    :target: https://pypi.org/project/discord.py-message-components
-    :alt: Name of the project
-            
-.. image:: https://discord.com/api/guilds/852871920411475968/embed.png
-  :target: https://discord.gg/sb69muSqsg
-  :alt: Discord Server Invite
-
-.. image:: https://img.shields.io/pypi/v/discord.py-message-components.svg
-  :target: https://pypi.python.org/pypi/discord.py-message-components
-  :alt: PyPI version info
-
-.. image:: https://img.shields.io/pypi/pyversions/discord.py-message-components.svg
-  :target: https://pypi.python.org/pypi/discord.py-message-components
-  :alt: PyPI supported Python versions
-  
-.. image:: https://static.pepy.tech/personalized-badge/discord-py-message-components?period=total&units=international_system&left_color=grey&right_color=green&left_text=Downloads
-  :target: https://pepy.tech/project/discord.py-message-components
-  :alt: Total downloads for the project
-
-.. image:: https://readthedocs.org/projects/discordpy-message-components/badge/?version=latest
-  :target: https://discordpy-message-components.readthedocs.io/en/latest/
-  :alt: Documentation Status
-
-The Original `discord.py <https://pypi.org/project/discord.py>`_ Library made by `Rapptz <https://github.com/Rapptz>`_ with implementation of the `Discord-Message-Components <https://discord.com/developers/docs/interactions/message-components>`_ by `mccoderpy <https://github.com/mccoderpy/>`_
-
-**Documentation:** `read the docs <https://discordpy-message-components.readthedocs.io/en/latest/>`_
-
-Questions, Bugs or Ideas
-________________________
-
-Open a Issue/Pull request on `GitHub <https://github.com/mccoderpy/discord.py-message-components/pulls>`_, join the `support-Server <https://discord.gg/sb69muSqsg>`_ or send me a direct-message on `Discord <https://discord.com/channels/@me>`_: ``mccuber04#2960``
-
-
-Installing
-__________
-
-**Python 3.5.3 or higher is required**
-
-<<<<<<< HEAD
-First, if you have installed `discord.py <https://pypi.org/project/discord.py>`_ previously, uninstall the original library:
-=======
-First, if you have installed discord.py previously, uninstall the original `discord.py <https://pypi.org/project/discord.py>`_ library:
->>>>>>> 4a1a9b58
-
-.. code:: sh
-
-    # Linux/macOS
-    python3 -m pip uninstall discord.py
-
-    # Windows
-    py -3 -m pip uninstall discord.py
-
-Then install `this library <https://pypi.org/project/discord.py-message-components>`_ using:
-
-.. code:: sh
-
-    # Linux/macOS
-    python3 -m pip install -U discord.py-message-components
-
-    # Windows
-    py -3 -m pip install -U discord.py-message-components
-
-Examples
---------
-
-A Command that sends a Message with four button message components, which after any of the buttons are pressed will edit the original message with the selected button's ID:
-~~~~~~~~~~~~~~~~~~~~~~~~~~~~~~~~~~~~~~~~~~~~~~~~~~~~~~~~~~~~~~~~~~~~~~~~~~~~~~~~~~~~~~~~~~~~~~~~~~~~~~~~~~~~~~~~~~~~~~~~~~~~~~~~~~~~~~~~~~~~~~~~~~~~~~~~~~~~~~~~~~~~~~~~~~~~
-
-.. code-block:: python
-
-    import typing
-    import discord
-    from discord.ext import commands
-    from discord import ActionRow, Button, ButtonColor
-
-    client = commands.Bot(command_prefix=commands.when_mentioned_or('.!'), intents=discord.Intents.all(), case_insensitive=True)
-
-    @client.command(name='buttons', description='sends you some nice Buttons')
-    async def buttons(ctx: commands.Context):
-        components = [ActionRow(Button(label='Option Nr.1',
-                                       custom_id='option1',
-                                       emoji="🆒",
-                                       style=ButtonColor.green
-                                       ),
-                                Button(label='Option Nr.2',
-                                       custom_id='option2',
-                                       emoji="🆗",
-                                       style=ButtonColor.blurple)),
-                      ActionRow(Button(label='A Other Row',
-                                       custom_id='sec_row_1st option',
-                                       style=ButtonColor.red,
-                                       emoji='😀'),
-                                Button(url='https://www.youtube.com/watch?v=dQw4w9WgXcQ',
-                                       label="This is a Link",
-                                       emoji='🎬'))
-                      ]
-        an_embed = discord.Embed(title='Here are some Button\'s', description='Choose an option', color=discord.Color.random())
-        msg = await ctx.send(embed=an_embed, components=components)
-
-        def _check(i: discord.Interaction, b: discord.ButtonClick):
-            return i.message == msg and i.member == ctx.author
-
-        interaction, button = await client.wait_for('button_click', check=_check)
-        button_id = button.custom_id
-
-        # This sends the Discord-API that the interaction has been received and is being "processed"
-        await interaction.defer()  # if this is not used and you do not edit the message within 3 seconds, Discord will indicate that the interaction has failed.
-
-        # If you use interaction.edit instead of interaction.message.edit, you do not have to defer the interaction if your response does not last longer than 3 seconds.
-        await interaction.edit(embed=an_embed.add_field(name='Choose', value=f'Your choice was `{button_id}`'),
-                               components=[components[0].disable_all_buttons(), components[1].disable_all_buttons()])
-
-        # The Discord API doesn't send an event when you press a link button so we can't "receive" that.
-
-
-    client.run('Your Bot-Token here')
-
-
-Another (complex) Example where a small Embed will be sent; you can move a small white ⬜ with the Buttons:
-~~~~~~~~~~~~~~~~~~~~~~~~~~~~~~~~~~~~~~~~~~~~~~~~~~~~~~~~~~~~~~~~~~~~~~~~~~~~~~~~~~~~~~~~~~~~~~~~~~~~~~~~~~~~
-
-.. code-block:: python
-
-    pointers = []
-
-
-    class Pointer:
-        def __init__(self, guild: discord.Guild):
-            self.guild = guild
-            self._possition_x = 0
-            self._possition_y = 0
-
-        @property
-        def possition_x(self):
-            return self._possition_x
-
-        def set_x(self, x: int):
-            self._possition_x += x
-            return self._possition_x
-
-        @property
-        def possition_y(self):
-            return self._possition_y
-
-        def set_y(self, y: int):
-            self._possition_y += y
-            return self._possition_y
-
-
-    def get_pointer(obj: typing.Union[discord.Guild, int]):
-        if isinstance(obj, discord.Guild):
-            for p in pointers:
-                if p.guild.id == obj.id:
-                    return p
-            pointers.append(Pointer(obj))
-            return get_pointer(obj)
-
-        elif isinstance(obj, int):
-            for p in pointers:
-                if p.guild.id == obj:
-                    return p
-            guild = client.get_guild(obj)
-            if guild:
-                pointers.append(Pointer(guild))
-                return get_pointer(guild)
-            return None
-
-
-    def display(x: int, y: int):
-        base = [
-            [0, 0, 0, 0, 0, 0, 0, 0, 0, 0],
-            [0, 0, 0, 0, 0, 0, 0, 0, 0, 0],
-            [0, 0, 0, 0, 0, 0, 0, 0, 0, 0],
-            [0, 0, 0, 0, 0, 0, 0, 0, 0, 0],
-            [0, 0, 0, 0, 0, 0, 0, 0, 0, 0],
-            [0, 0, 0, 0, 0, 0, 0, 0, 0, 0],
-            [0, 0, 0, 0, 0, 0, 0, 0, 0, 0],
-            [0, 0, 0, 0, 0, 0, 0, 0, 0, 0],
-            [0, 0, 0, 0, 0, 0, 0, 0, 0, 0],
-            [0, 0, 0, 0, 0, 0, 0, 0, 0, 0]
-        ]
-        base[y].__setitem__(x, 1)
-        base.reverse()
-        return ''.join(f"\n{''.join([str(base[i][w]) for w in range(len(base[i]))]).replace('0', '⬛').replace('1', '⬜')}" for i in range(len(base)))
-
-
-    empty_button = discord.Button(style=discord.ButtonStyle.Secondary, label=" ", custom_id="empty", disabled=True)
-
-
-    def arrow_button():
-        return discord.Button(style=discord.ButtonStyle.Primary)
-
-
-    @client.command(name="start_game")
-    async def start_game(ctx: commands.Context):
-        pointer: Pointer = get_pointer(ctx.guild)
-        await ctx.send(embed=discord.Embed(title="Little Game",
-                                           description=display(x=0, y=0)),
-                       components=[discord.ActionRow(empty_button, arrow_button().set_label('↑').set_custom_id('up'), empty_button),
-                                   discord.ActionRow(arrow_button().update(disabled=True).set_label('←').set_custom_id('left').disable_if(pointer.possition_x <= 0),
-                                                     arrow_button().set_label('↓').set_custom_id('down').disable_if(pointer.possition_y <= 0),
-                                                     arrow_button().set_label('→').set_custom_id('right'))
-                                   ]
-                       )
-
-
-    @client.event
-    async def on_raw_interaction_create(interaction: discord.Interaction):
-        await interaction.defer()
-        pointer: Pointer = get_pointer(interaction.guild)
-        if not (message := interaction.message):
-            message: discord.Message = await interaction.channel.fetch_message(interaction.message_id)
-        if interaction.component.custom_id == "up":
-            pointer.set_y(1)
-            await message.edit(embed=discord.Embed(title="Little Game",
-                                                   description=display(x=pointer.possition_x, y=pointer.possition_y)),
-                               components=[discord.ActionRow(empty_button, arrow_button().set_label('↑').set_custom_id('up').disable_if(pointer.possition_y >= 9), empty_button),
-                                           discord.ActionRow(arrow_button().set_label('←').set_custom_id('left').disable_if(pointer.possition_x <= 0),
-                                                             arrow_button().set_label('↓').set_custom_id('down'),
-                                                             arrow_button().set_label('→').set_custom_id('right').disable_if(pointer.possition_x >= 9))]
-                               )
-        elif interaction.component.custom_id == "down":
-            pointer.set_y(-1)
-            await message.edit(embed=discord.Embed(title="Little Game",
-                                                   description=display(x=pointer.possition_x, y=pointer.possition_y)),
-                               components=[discord.ActionRow(empty_button, arrow_button().set_label('↑').set_custom_id('up'), empty_button),
-                                           discord.ActionRow(arrow_button().set_label('←').set_custom_id('left').disable_if(pointer.possition_x <= 0),
-                                                             arrow_button().set_label('↓').set_custom_id('down').disable_if(pointer.possition_y <= 0),
-                                                             arrow_button().set_label('→').set_custom_id('right').disable_if(pointer.possition_x >= 9))]
-                               )
-        elif interaction.component.custom_id == "right":
-            pointer.set_x(1)
-            await message.edit(embed=discord.Embed(title="Little Game",
-                                                   description=display(x=pointer.possition_x, y=pointer.possition_y)),
-                               components=[discord.ActionRow(empty_button, arrow_button().set_label('↑').set_custom_id('up'), empty_button),
-                                           discord.ActionRow(arrow_button().set_label('←').set_custom_id('left'),
-                                                             arrow_button().set_label('↓').set_custom_id('down'),
-                                                             arrow_button().set_label('→').set_custom_id('right').disable_if(pointer.possition_x >= 9))]
-                               )
-        elif interaction.component.custom_id == "left":
-            pointer.set_x(-1)
-            await message.edit(embed=discord.Embed(title="Little Game",
-                                                   description=display(x=pointer.possition_x, y=pointer.possition_y)),
-                               components=[discord.ActionRow(empty_button, arrow_button().set_label('↑').set_custom_id('up'), empty_button),
-                                           discord.ActionRow(arrow_button().set_label('←').set_custom_id('left').disable_if(pointer.possition_x <= 0),
-                                                             arrow_button().set_label('↓').set_custom_id('down'),
-                                                             arrow_button().set_label('→').set_custom_id('right'))]
+.. image:: https://cdn.discordapp.com/attachments/852872100073963532/854711446767796286/discord.py-message-components.png
+    :target: https://pypi.org/project/discord.py-message-components
+    :alt: Name of the project
+            
+.. image:: https://discord.com/api/guilds/852871920411475968/embed.png
+  :target: https://discord.gg/sb69muSqsg
+  :alt: Discord Server Invite
+
+.. image:: https://img.shields.io/pypi/v/discord.py-message-components.svg
+  :target: https://pypi.python.org/pypi/discord.py-message-components
+  :alt: PyPI version info
+
+.. image:: https://img.shields.io/pypi/pyversions/discord.py-message-components.svg
+  :target: https://pypi.python.org/pypi/discord.py-message-components
+  :alt: PyPI supported Python versions
+  
+.. image:: https://static.pepy.tech/personalized-badge/discord-py-message-components?period=total&units=international_system&left_color=grey&right_color=green&left_text=Downloads
+  :target: https://pepy.tech/project/discord.py-message-components
+  :alt: Total downloads for the project
+
+.. image:: https://readthedocs.org/projects/discordpy-message-components/badge/?version=latest
+  :target: https://discordpy-message-components.readthedocs.io/en/latest/
+  :alt: Documentation Status
+
+The Original `discord.py <https://pypi.org/project/discord.py>`_ Library made by `Rapptz <https://github.com/Rapptz>`_ with implementation of the `Discord-Message-Components <https://discord.com/developers/docs/interactions/message-components>`_ by `mccoderpy <https://github.com/mccoderpy/>`_
+
+**Documentation:** `read the docs <https://discordpy-message-components.readthedocs.io/en/latest/>`_
+
+Questions, Bugs or Ideas
+________________________
+
+Open a Issue/Pull request on `GitHub <https://github.com/mccoderpy/discord.py-message-components/pulls>`_, join the `support-Server <https://discord.gg/sb69muSqsg>`_ or send me a direct-message on `Discord <https://discord.com/channels/@me>`_: ``mccuber04#2960``
+
+
+Installing
+__________
+
+**Python 3.5.3 or higher is required**
+
+First, if you have installed `discord.py <https://pypi.org/project/discord.py>`_ previously, uninstall the original library:
+
+.. code:: sh
+
+    # Linux/macOS
+    python3 -m pip uninstall discord.py
+
+    # Windows
+    py -3 -m pip uninstall discord.py
+
+Then install `this library <https://pypi.org/project/discord.py-message-components>`_ using:
+
+.. code:: sh
+
+    # Linux/macOS
+    python3 -m pip install -U discord.py-message-components
+
+    # Windows
+    py -3 -m pip install -U discord.py-message-components
+
+Examples
+--------
+
+A Command that sends a message with four button message components. Upon a button press, the bot will edit the original message with the selected button's ID:
+
+.. code-block:: python
+
+    import typing
+    import discord
+    from discord.ext import commands
+    from discord import ActionRow, Button, ButtonColor
+
+    client = commands.Bot(command_prefix=commands.when_mentioned_or('.!'), intents=discord.Intents.all(), case_insensitive=True)
+
+    @client.command(name='buttons', description='sends you some nice Buttons')
+    async def buttons(ctx: commands.Context):
+        components = [ActionRow(Button(label='Option Nr.1',
+                                       custom_id='option1',
+                                       emoji="🆒",
+                                       style=ButtonColor.green
+                                       ),
+                                Button(label='Option Nr.2',
+                                       custom_id='option2',
+                                       emoji="🆗",
+                                       style=ButtonColor.blurple)),
+                      ActionRow(Button(label='A Other Row',
+                                       custom_id='sec_row_1st option',
+                                       style=ButtonColor.red,
+                                       emoji='😀'),
+                                Button(url='https://www.youtube.com/watch?v=dQw4w9WgXcQ',
+                                       label="This is a Link",
+                                       emoji='🎬'))
+                      ]
+        an_embed = discord.Embed(title='Here are some Button\'s', description='Choose an option', color=discord.Color.random())
+        msg = await ctx.send(embed=an_embed, components=components)
+
+        def _check(i: discord.Interaction, b: discord.ButtonClick):
+            return i.message == msg and i.member == ctx.author
+
+        interaction, button = await client.wait_for('button_click', check=_check)
+        button_id = button.custom_id
+
+        # This sends the Discord-API that the interaction has been received and is being "processed"
+        await interaction.defer()  # if this is not used and you do not edit the message within 3 seconds, Discord will indicate that the interaction has failed.
+
+        # If you use interaction.edit instead of interaction.message.edit, you do not have to defer the interaction if your response does not last longer than 3 seconds.
+        await interaction.edit(embed=an_embed.add_field(name='Choose', value=f'Your choice was `{button_id}`'),
+                               components=[components[0].disable_all_buttons(), components[1].disable_all_buttons()])
+
+        # The Discord API doesn't send an event when you press a link button so we can't "receive" that.
+
+
+    client.run('Your Bot-Token here')
+
+
+Another (complex) Example where a small Embed will be sent; you can move a small white ⬜ with the Buttons:
+~~~~~~~~~~~~~~~~~~~~~~~~~~~~~~~~~~~~~~~~~~~~~~~~~~~~~~~~~~~~~~~~~~~~~~~~~~~~~~~~~~~~~~~~~~~~~~~~~~~~~~~~~~~~
+
+.. code-block:: python
+
+    pointers = []
+
+
+    class Pointer:
+        def __init__(self, guild: discord.Guild):
+            self.guild = guild
+            self._possition_x = 0
+            self._possition_y = 0
+
+        @property
+        def possition_x(self):
+            return self._possition_x
+
+        def set_x(self, x: int):
+            self._possition_x += x
+            return self._possition_x
+
+        @property
+        def possition_y(self):
+            return self._possition_y
+
+        def set_y(self, y: int):
+            self._possition_y += y
+            return self._possition_y
+
+
+    def get_pointer(obj: typing.Union[discord.Guild, int]):
+        if isinstance(obj, discord.Guild):
+            for p in pointers:
+                if p.guild.id == obj.id:
+                    return p
+            pointers.append(Pointer(obj))
+            return get_pointer(obj)
+
+        elif isinstance(obj, int):
+            for p in pointers:
+                if p.guild.id == obj:
+                    return p
+            guild = client.get_guild(obj)
+            if guild:
+                pointers.append(Pointer(guild))
+                return get_pointer(guild)
+            return None
+
+
+    def display(x: int, y: int):
+        base = [
+            [0, 0, 0, 0, 0, 0, 0, 0, 0, 0],
+            [0, 0, 0, 0, 0, 0, 0, 0, 0, 0],
+            [0, 0, 0, 0, 0, 0, 0, 0, 0, 0],
+            [0, 0, 0, 0, 0, 0, 0, 0, 0, 0],
+            [0, 0, 0, 0, 0, 0, 0, 0, 0, 0],
+            [0, 0, 0, 0, 0, 0, 0, 0, 0, 0],
+            [0, 0, 0, 0, 0, 0, 0, 0, 0, 0],
+            [0, 0, 0, 0, 0, 0, 0, 0, 0, 0],
+            [0, 0, 0, 0, 0, 0, 0, 0, 0, 0],
+            [0, 0, 0, 0, 0, 0, 0, 0, 0, 0]
+        ]
+        base[y].__setitem__(x, 1)
+        base.reverse()
+        return ''.join(f"\n{''.join([str(base[i][w]) for w in range(len(base[i]))]).replace('0', '⬛').replace('1', '⬜')}" for i in range(len(base)))
+
+
+    empty_button = discord.Button(style=discord.ButtonStyle.Secondary, label=" ", custom_id="empty", disabled=True)
+
+
+    def arrow_button():
+        return discord.Button(style=discord.ButtonStyle.Primary)
+
+
+    @client.command(name="start_game")
+    async def start_game(ctx: commands.Context):
+        pointer: Pointer = get_pointer(ctx.guild)
+        await ctx.send(embed=discord.Embed(title="Little Game",
+                                           description=display(x=0, y=0)),
+                       components=[discord.ActionRow(empty_button, arrow_button().set_label('↑').set_custom_id('up'), empty_button),
+                                   discord.ActionRow(arrow_button().update(disabled=True).set_label('←').set_custom_id('left').disable_if(pointer.possition_x <= 0),
+                                                     arrow_button().set_label('↓').set_custom_id('down').disable_if(pointer.possition_y <= 0),
+                                                     arrow_button().set_label('→').set_custom_id('right'))
+                                   ]
+                       )
+
+
+    @client.event
+    async def on_raw_interaction_create(interaction: discord.Interaction):
+        await interaction.defer()
+        pointer: Pointer = get_pointer(interaction.guild)
+        if not (message := interaction.message):
+            message: discord.Message = await interaction.channel.fetch_message(interaction.message_id)
+        if interaction.component.custom_id == "up":
+            pointer.set_y(1)
+            await message.edit(embed=discord.Embed(title="Little Game",
+                                                   description=display(x=pointer.possition_x, y=pointer.possition_y)),
+                               components=[discord.ActionRow(empty_button, arrow_button().set_label('↑').set_custom_id('up').disable_if(pointer.possition_y >= 9), empty_button),
+                                           discord.ActionRow(arrow_button().set_label('←').set_custom_id('left').disable_if(pointer.possition_x <= 0),
+                                                             arrow_button().set_label('↓').set_custom_id('down'),
+                                                             arrow_button().set_label('→').set_custom_id('right').disable_if(pointer.possition_x >= 9))]
+                               )
+        elif interaction.component.custom_id == "down":
+            pointer.set_y(-1)
+            await message.edit(embed=discord.Embed(title="Little Game",
+                                                   description=display(x=pointer.possition_x, y=pointer.possition_y)),
+                               components=[discord.ActionRow(empty_button, arrow_button().set_label('↑').set_custom_id('up'), empty_button),
+                                           discord.ActionRow(arrow_button().set_label('←').set_custom_id('left').disable_if(pointer.possition_x <= 0),
+                                                             arrow_button().set_label('↓').set_custom_id('down').disable_if(pointer.possition_y <= 0),
+                                                             arrow_button().set_label('→').set_custom_id('right').disable_if(pointer.possition_x >= 9))]
+                               )
+        elif interaction.component.custom_id == "right":
+            pointer.set_x(1)
+            await message.edit(embed=discord.Embed(title="Little Game",
+                                                   description=display(x=pointer.possition_x, y=pointer.possition_y)),
+                               components=[discord.ActionRow(empty_button, arrow_button().set_label('↑').set_custom_id('up'), empty_button),
+                                           discord.ActionRow(arrow_button().set_label('←').set_custom_id('left'),
+                                                             arrow_button().set_label('↓').set_custom_id('down'),
+                                                             arrow_button().set_label('→').set_custom_id('right').disable_if(pointer.possition_x >= 9))]
+                               )
+        elif interaction.component.custom_id == "left":
+            pointer.set_x(-1)
+            await message.edit(embed=discord.Embed(title="Little Game",
+                                                   description=display(x=pointer.possition_x, y=pointer.possition_y)),
+                               components=[discord.ActionRow(empty_button, arrow_button().set_label('↑').set_custom_id('up'), empty_button),
+                                           discord.ActionRow(arrow_button().set_label('←').set_custom_id('left').disable_if(pointer.possition_x <= 0),
+                                                             arrow_button().set_label('↓').set_custom_id('down'),
+                                                             arrow_button().set_label('→').set_custom_id('right'))]
                                )