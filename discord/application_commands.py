--- conflicted
+++ resolved
@@ -58,12 +58,9 @@
     from .state import ConnectionState
     from .ext.commands import Cog, Greedy, Converter
     from .interactions import ApplicationCommandInteraction, BaseInteraction
-<<<<<<< HEAD
     from .types import (
         app_command
     )
-=======
->>>>>>> 1e019ead
 
 __all__ = (
     'Localizations',
@@ -78,9 +75,7 @@
     'GuildOnlySubCommand',
     'UserCommand',
     'MessageCommand',
-    'generate_options',
-    'GuildAppCommandPermissions',
-    'AppCommandPermission'
+    'generate_options'
 )
 
 api_docs = 'https://discord.com/developers/docs'
@@ -119,21 +114,6 @@
             ukrainian='Привіт світ!'
         )
     
-    You can also use this to build localized responses.
-    
-    .. code-block:: python3
-        
-        @slash_command(name='hello', description='Says hello to you.')
-        async def hello_command(interaction: ApplicationCommandInteraction):
-            response = Localizations(
-                en_US='Hello World!',
-                de='Hallo Welt!',
-                fr='Bonjour le monde!'
-                uk='Привіт світ!',
-                ...
-            ).from_target(interaction)  # of curse you can store the localizations somewhere else and import/load them.
-            await interaction.respond(response)
-    
     Parameters
     ----------
     kwargs: Any
@@ -147,7 +127,8 @@
 
     """
 
-    __slots__ = tuple([locale_name for locale_name in getattr(Locale, '_enum_member_map_')] + ['__languages_dict__'])  # type: ignore
+    __slots__ = tuple([locale_name for locale_name in Locale._enum_member_map_] + ['__languages_dict__']
+                      )  # type: ignore
 
     def __init__(self, **localizations) -> None:
 
