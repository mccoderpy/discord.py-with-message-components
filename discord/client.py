--- conflicted
+++ resolved
@@ -496,13 +496,9 @@
         """
         if not hasattr(self, 'app'):
             await self.application_info()
-<<<<<<< HEAD
-        if (is_cog_reload and not reload_failed and getattr(self, 'sync_commands_on_cog_reload', False) is True) or (not is_cog_reload and self.sync_commands is True):
-=======
         if (is_cog_reload and not reload_failed and getattr(self, 'sync_commands_on_cog_reload', False) is True) or (
                 not is_cog_reload and self.sync_commands is True
         ):
->>>>>>> b15b6f99
             return await self._sync_commands()
         state = self._connection  # Speedup attribute access
         app_id = self.app.id
