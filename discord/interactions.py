# -*- coding: utf-8 -*-

"""
The MIT License (MIT)

Copyright (c) 2021-present mccoderpy

Permission is hereby granted, free of charge, to any person obtaining a
copy of this software and associated documentation files (the "Software"),
to deal in the Software without restriction, including without limitation
the rights to use, copy, modify, merge, publish, distribute, sublicense,
and/or sell copies of the Software, and to permit persons to whom the
Software is furnished to do so, subject to the following conditions:

The above copyright notice and this permission notice shall be included in
all copies or substantial portions of the Software.

THE SOFTWARE IS PROVIDED "AS IS", WITHOUT WARRANTY OF ANY KIND, EXPRESS
OR IMPLIED, INCLUDING BUT NOT LIMITED TO THE WARRANTIES OF MERCHANTABILITY,
FITNESS FOR A PARTICULAR PURPOSE AND NONINFRINGEMENT. IN NO EVENT SHALL THE
AUTHORS OR COPYRIGHT HOLDERS BE LIABLE FOR ANY CLAIM, DAMAGES OR OTHER
LIABILITY, WHETHER IN AN ACTION OF CONTRACT, TORT OR OTHERWISE, ARISING
FROM, OUT OF OR IN CONNECTION WITH THE SOFTWARE OR THE USE OR OTHER
DEALINGS IN THE SOFTWARE.
"""
from __future__ import annotations

import asyncio
import logging
from typing import (Any, Dict, List, Optional, Sequence, TYPE_CHECKING, Union, Match)

from typing_extensions import Literal

from . import abc, utils
from .object import Object
from .channel import _channel_factory, DMChannel, TextChannel, ThreadChannel, VoiceChannel, ForumPost, PartialMessageable
from .components import *
from .embeds import Embed
from .enums import (
    ApplicationCommandType,
    ComponentType,
    Locale,
    ChannelType,
    InteractionCallbackType,
    InteractionType, Locale,
    MessageType,
    OptionType,
    try_enum
)
from .errors import AlreadyResponded, HTTPException, NotFound, UnknownInteraction
from .file import File
from .flags import MessageFlags
from .guild import Guild
from .http import handle_interaction_message_parameters, handle_message_parameters, HTTPClient
from .member import Member
from .mentions import AllowedMentions
from .message import Attachment, Message
from .permissions import Permissions
from .reaction import Reaction
from .role import Role
from .user import User

if TYPE_CHECKING:
    import datetime
    from .types.interaction import (
        Interaction as InteractionPayload,
        InteractionData as InteractionDataPayload,
        ApplicationCommandInteractionDataOption as ApplicationCommandInteractionDataOptionPayload,
        ResolvedData as ResolvedDataPayload
    )
    from .state import ConnectionState
    from .components import BaseSelect
    from .application_commands import SlashCommandOptionChoice, SlashCommand, MessageCommand, UserCommand


MISSING = utils.MISSING

log = logging.getLogger(__name__)

__all__ = (
    'EphemeralMessage',
    'BaseInteraction',
    'ApplicationCommandInteraction',
    'ComponentInteraction',
    'AutocompleteInteraction',
    'ModalSubmitInteraction',
    'option_str',
    'option_float',
    'option_int'
)


class EphemeralMessage:
    """
    Like a normal :class:`~discord.Message` but with a modified :meth:`edit` method and without
    :meth:`~discord.Message.delete` method.
    """
    # This class will be removed in the future when we switched to use the WebhookMessage model instead
    def __init__(self, *, state, channel, data, interaction):
        self._state: ConnectionState = state
        self.__interaction__: BaseInteraction = interaction
        self.id = int(data.get('id', 0))
        self.webhook_id = utils._get_as_snowflake(data, 'webhook_id')
        self.channel_id = utils._get_as_snowflake(data, 'channel_id')
        self.channel = channel
        self._update(data)

    def _update(self, data):
        self.application = data.get('application')
        self.activity = data.get('activity')
        self._edited_timestamp = utils.parse_time(data['edited_timestamp'])
        self.type = try_enum(MessageType, data['type'])
        self._thread = data.get('thread', None)
        self.pinned = data['pinned']
        self.mention_everyone = data['mention_everyone']

        for handler in (
                'tts',
                'content',
                'embeds',
                'author',
                'member',
                'mentions',
                'mention_roles',
                'flags',
                'components',
                'interaction',
                'attachments',
                'reactions'
        ):
            try:
                getattr(self, '_handle_%s' % handler)(data[handler])
            except KeyError:
                if not hasattr(self, handler):
                    setattr(
                        self,
                        handler,
                        None if handler not in {
                            'embeds',
                            'mentions',
                            'mentioned_roles',
                            'attachments',
                            'reactions',
                            'components'
                        } else []
                    )  # bad solution for now but works, will be removed anyway when rewrite the existing webhook system
        return self

    def _handle_flags(self, value):
        self.flags = MessageFlags._from_value(value)

    def _handle_application(self, value):
        self.application = value

    def _handle_activity(self, value):
        self.activity = value

    def _handle_mention_everyone(self, value):
        self.mention_everyone = value

    def _handle_tts(self, value):
        self.tts = value

    def _handle_type(self, value):
        self.type = try_enum(MessageType, value)

    def _handle_content(self, value):
        self.content = value

    def _handle_attachments(self, value):
        self.attachments = [Attachment(data=a, state=self._state) for a in value]

    def _handle_embeds(self, value):
        self.embeds = [Embed.from_dict(data) for data in value]

    def _handle_interaction(self, value):
        self.interaction = value

    def _handle_components(self, value):
        self.components = [ActionRow.from_dict(data) for data in value]

    def _handle_reactions(self, value):
        self.reactions = [Reaction(message=self, data=d) for d in value]

    def _handle_nonce(self, value):
        self.nonce = value

    def _handle_author(self, author):
        self.author = self._state.store_user(author)
        if isinstance(self.guild, Guild):
            found = self.guild.get_member(self.author.id)
            if found is not None:
                self.author = found

    def _handle_member(self, member):
        # The gateway now gives us full Member objects sometimes with the following keys
        # deaf, mute, joined_at, roles
        # For the sake of performance I'm going to assume that the only
        # field that needs *updating* would be the joined_at field.
        # If there is no Member object (for some strange reason), then we can upgrade
        # ourselves to a more "partial" member object.
        author = self.author
        try:
            # Update member reference
            author._update_from_message(member)
        except AttributeError:
            # It's a user here
            # TODO: consider adding to cache here
            self.author = Member._from_message(message=self, data=member)

    def _handle_mentions(self, mentions):
        self.mentions = r = []
        guild = self.guild
        state = self._state
        if not isinstance(guild, Guild):
            self.mentions = [state.store_user(m) for m in mentions]
            return

        for mention in filter(None, mentions):
            id_search = int(mention['id'])
            member = guild.get_member(id_search)
            if member is not None:
                r.append(member)
            else:
                r.append(Member._try_upgrade(data=mention, guild=guild, state=state))

    def _handle_mention_roles(self, role_mentions):
        self.role_mentions = []
        if isinstance(self.guild, Guild):
            for role_id in map(int, role_mentions):
                role = self.guild.get_role(role_id)
                if role is not None:
                    self.role_mentions.append(role)

    @utils.cached_slot_property('_cs_guild')
    def guild(self):
        """Optional[:class:`Guild`]: The guild that the message belongs to, if applicable."""
        return getattr(self.channel, 'guild', None)

    def __repr__(self):
        return '<EphemeralMessage id={0.id} channel={0.channel!r} type={0.type!r} author={0.author!r} flags={0.flags!r}>'.format(
            self)

    def __eq__(self, other):
        return isinstance(other, self.__class__) and self.id == other.id

    @property
    def all_components(self):
        """Union[:class:`Button`, :class:`BaseSelect`]:
        Yields all buttons and selects that are contained in the message"""
        for action_row in self.components:
            yield from action_row

    @property
    def all_buttons(self):
        """Returns all :class:`Button`'s that are contained in the message"""
        for action_row in self.components:
            for component in action_row:
                yield component

    @property
    def all_select_menus(self):
        """Returns all :class:`SelectMenu`'s that are contained in the message"""
        for action_row in self.components:
            for component in action_row:
                if int(component.type) in {3, 5, 6, 7, 8}:
                    yield component

    async def edit(
            self,
            *,
            content: Any = MISSING,
            embed: Optional[Embed] = MISSING,
            embeds: Sequence[Embed] = MISSING,
            components: List[Union[ActionRow, List[Union[Button, BaseSelect]]]] = MISSING,
            attachments: Sequence[Union[Attachment, File]] = MISSING,
            keep_existing_attachments: bool = False,
            allowed_mentions: Optional[AllowedMentions] = MISSING,
            suppress_embeds: bool = False,
            delete_after: Optional[float] = None
    ) -> Union[Message, EphemeralMessage]:
        """|coro|

        Edits the message.

        Parameters
        -----------
        content: Optional[:class:`str`]
            The new content to replace the message with.
            Could be ``None`` to remove the content.
        embed: Optional[:class:`Embed`]
            The new embed to replace the original with.
            Could be ``None`` to remove all embeds.
        embeds: Optional[List[:class:`Embed`]]
            A list containing up to 10 embeds`to send.
            If ``None`` or empty, all embeds will be removed.
            
            If passed, ``embed`` does also count towards the limit of 10 embeds.
        components: List[Union[:class:`~discord.ActionRow`, List[Union[:class:`~discord.Button`, :class:`~discord.BaseSelect`]]]]
            A list of up to five :class:`~discord.ActionRow`s/:class:`list`s
            Each containing up to five :class:`~discord.Button`'s or one :class:`~discord.BaseSelect` like object.
        attachments: List[Union[:class:`Attachment`, :class:`File`]]
            A list containing previous attachments to keep as well as new files to upload.
            You can use ``keep_existing_attachments`` to auto-add the existing attachments to the list.
            If  an empty list (``[]``) is passed, all attachment will be removed.

            .. note::

                New files will always appear under existing ones.

        keep_existing_attachments: :class:`bool`
            Whether to auto-add existing attachments to ``attachments``, default :obj:`False`.

            .. note::

                Only needed when ``attachments`` are passed, otherwise will be ignored.

        suppress_embeds: :class:`bool`
            Whether to suppress embeds for the message. If ``True`` this will remove all embeds from the message.
            If `´False`` it adds them back.
        delete_after: :class:`float`
            If provided, the number of seconds to wait in the background
            before deleting the response we just edited. If the deletion fails,
            then it is silently ignored.
        allowed_mentions: Optional[:class:`~discord.AllowedMentions`]
            Controls the mentions being processed in this message. If this is
            passed, then the object is merged with :attr:`~discord.Client.allowed_mentions`.
            The merging behaviour only overrides attributes that have been explicitly passed
            to the object, otherwise it uses the attributes set in :attr:`~discord.Client.allowed_mentions`.
            If no object is passed at all then the defaults given by :attr:`~discord.Client.allowed_mentions`
            are used instead.


        """

        if suppress_embeds:
            flags = MessageFlags._from_value(self.flags.value)
            flags.suppress_embeds = True
        else:
            flags = MISSING

        if keep_existing_attachments:
            if attachments is not MISSING:
                attachments = [*self.attachments, *attachments]

        state = self._state
        interaction = self.__interaction__

        if not self.channel:
            self.channel = self._state.add_dm_channel(data=await state.http.get_channel(self.channel_id))

        is_original_response = interaction.callback_message and self.id == interaction.callback_message.id

        params = handle_message_parameters(
            content=content,
            flags=flags,
            embed=embed,
            embeds=embeds,
            attachments=attachments,
            components=components,
            allowed_mentions=allowed_mentions,
            previous_allowed_mentions=state.allowed_mentions
        )

        if is_original_response:
            method = state.http.edit_original_interaction_response(
                token=interaction._token,
                application_id=interaction._application_id,
                params=params
            )
        else:
            method = state.http.edit_followup(
                token=interaction._token,
                application_id=interaction._application_id,
                message_id=self.id,
                params=params
            )

        with params:
            data = await method

        if not isinstance(data, dict):
            if is_original_response:
                return await interaction.get_original_callback()
            else:
                data = await state.http.get_followup_message(
                    token=interaction._token,
                    application_id=interaction._application_id,
                    message_id=self.id,
                )
        self._update(data)
        if delete_after:
            import warnings
            warnings.warn("You can\'t delete a ephemeral message manual.")
        return self

    async def delete(self, *, delay: Optional[float] = None) -> None:
        """|coro|

        Deletes the message.

        .. note::
            This can only be used while the interaction token is valid. So within 15 minutes after the interaction.

        Parameters
        -----------
        delay: Optional[:class:`float`]
            If provided, the number of seconds to wait in the background
            before deleting the message. If the deletion fails then it is silently ignored.

        Raises
        ------
        NotFound
            The message was deleted already or the interaction token expired
        HTTPException
            Deleting the message failed.
        """
        interaction = self.__interaction__
        is_original_response = interaction.callback_message and self.id == interaction.callback_message.id
        if delay is not None:
            async def delete():
                await asyncio.sleep(delay)
                try:
                    await self._state.http.delete_interaction_response(
                        interaction._token,
                        interaction._application_id,
                        message_id=self.id if not is_original_response else '@original'
                    )
                except HTTPException:
                    pass

            asyncio.ensure_future(delete(), loop=self._state.loop)
        else:
            await self._state.http.delete_interaction_response(
                interaction._token,
                interaction._application_id,
                message_id=self.id if not is_original_response else '@original'
            )


class BaseInteraction:
    """
    The Base-Class for a discord-interaction like klick a :class:`~discord.Button`,
    select (an) option(s) of :class:`~discord.SelectMenu` or using an application-command in discord
    For more general information's about Interactions visit the Documentation of the
    `Discord-API <https://discord.com/developers/docs/interactions/receiving-and-responding#interaction-object>`_

    Attributes
    ------------
    id: :class:`int`
        The id of the interaction
    type: :class:`~discord.InteractionType`
        The type of the interaction
    user_id: :class:`int`
        The id of the user who triggered the interaction.
    channel_id: :class:`int`
        The id of the channel where the interaction was triggered.
    data: :class:`~discord.InteractionData`
        Some internal needed metadata for the interaction, depending on the type.
    messages: Dict[:class:`int`, Union[:class:`~discord.Message`, :class:`~discord.EphemeralMessage`]]
        A mapping of message id's to the message objects that were sent using :attr:`respond`.
    author_locale: Optional[:class:`~discord.Locale`]
        The locale of the user who triggered the interaction.
    guild_locale: Optional[:class:`~discord.Locale`]
        The locale of the guild where the interaction was triggered.
    message: Optional[Union[:class:`~discord.Message`, :class:`~discord.EphemeralMessage`]
        The message of the interaction, if any.
    cached_message: Optional[Union[:class:`~discord.Message`, :class:`~discord.EphemeralMessage`]
        The cached version of :attr:`message`, if any.
    guild_id: Optional[:class:`int`]
        The id of the guild where the interaction was triggered, if any.
    app_permissions: Optional[:class:`~discord.Permissions`]
        The permissions of the bot in the channel where the interaction was triggered, if it was in a guild.
    """
    if TYPE_CHECKING:
        type: InteractionType
        id: int
        guild_id: Optional[int]
        channel_id: int
        app_permissions: Optional[Permissions]
        user_id: int
        user: User
        member: Optional[Member]
        author_locale: Locale
        guild_locale: Optional[Locale]
        data: Optional[InteractionData]
        message: Optional[Union[Message, EphemeralMessage]]
        cached_message: Optional[Union[Message, EphemeralMessage]]
        message_id: Optional[int]

    def __init__(self, state: ConnectionState, data: InteractionPayload) -> None:
        self._state: ConnectionState = state
        self._http: HTTPClient = state.http
        self._application_id = int(data.get('application_id'))
        self._token = data['token']
        self.type = InteractionType.try_value(data['type'])
        self.id = int(data['id'])
        self.guild_id = guild_id = utils._get_as_snowflake(data, 'guild_id')

        channel_data = data.get('channel', {})
        self.channel_id = channel_id = int(data.get('channel_id', channel_data.get('id', 0)))

        guild = self.guild or Object(id=guild_id) if guild_id else None  # I'm not sure if we need the Object thing here

        if guild:
<<<<<<< HEAD
            channel = guild.get_channel(self.channel_id)
            member = data.get('member')
            user = member.get('user')
            self.app_permissions = Permissions(int(data.get('app_permissions', 0)))
            self.user_id = user_id = int(user['id'])
            self.member = guild.get_member(user_id) or Member(state=state, data=member, guild=guild)
            self.guild_locale = try_enum(Locale, data.get('guild_locale'))
        else:
            channel = state._get_private_channel(channel_id)
            user = data.get('user')
            self.app_permissions = None
            self.user_id = int(user['id'])
            self.member = None
            self.guild_locale = None

        self.user = state.store_user(user)

=======
            self.app_permissions = Permissions(int(data.get('app_permissions', 0)))
            if isinstance(guild, Guild):
                channel = guild.get_channel(self.channel_id)
>>>>>>> c78aba31

        if not channel:
            factory, ch_type = _channel_factory(channel_data['type'])
            if ch_type in (ChannelType.group, ChannelType.private):
                # In my tests the required fields for those channels where always present
                channel = factory(me=state.user, data=channel_data, state=state)
            else:
<<<<<<< HEAD
                channel = PartialMessageable(
                    state=state,
                    id=self.channel_id,
                    guild_id=self.guild_id,
                    type=ch_type,
                    partial_data=channel_data
                )
=======
                # Note, that this is partial data, so things might be missing
                channel = PartialMessageable(state=state, id=self.channel_id)
                # channel = factory(guild=guild, state=state, data=data)  # TODO: Do we get the overwrites here?
>>>>>>> c78aba31

        self._channel = channel

        message_data = data.get('message')
        if message_data is not None:
            if MessageFlags._from_value(message_data['flags']).ephemeral:
                self.message = EphemeralMessage(state=state, channel=channel, data=message_data, interaction=self)
            else:
                self.message = Message(state=state, channel=channel, data=message_data)
            # Remove this on release, it's unnecessary as we always get the full message (except reactions for components)
            self.cached_message = self.message and state._get_message(self.message.id)
            self.message_id = int(message_data['id'])
        else:
            self.message = None
            self.cached_message = None
            self.message_id = None

        data = data.get('data')
        if data is not None:
            self.data = InteractionData(data=data,state=state, guild=self.guild, channel_id=self.channel_id)
        else:
            self.data = None

        self.author_locale = try_enum(Locale, data['locale'])
        self.deferred: bool = False
        self.deferred_hidden: bool = False
        self.deferred_modal: bool = False
        self._command = None
        self._component = None
        self._callback_message: Optional[Union[Message, EphemeralMessage]] = None
        self.messages: Dict[Union[str, int], Union[Message, EphemeralMessage]] = {}

    def __repr__(self) -> str:
        """Represents a :class:`~discord.BaseInteraction` object."""
        return f'<{self.__class__.__name__} {", ".join([f"{k}={v}" for k, v in self.__dict__.items() if k[0] != "_"])}>'
    
    @property
    def callback_message(self) -> Optional[Union[Message, EphemeralMessage]]:
        """Optional[Union[:class:`Message`, :class:`EphemeralMessage`]: The initial interaction response message,if any. (``@original``)"""
        return self._callback_message
    
    @callback_message.setter
    def callback_message(self, value: Optional[Union[Message, EphemeralMessage]]) -> None:
        self._callback_message = value
        if value:
            self.messages['@original'] = value
    
    async def _defer(
            self,
            response_type: Optional[InteractionCallbackType] = InteractionCallbackType.deferred_update_msg,
            hidden: Optional[bool] = False
    ) -> Optional[Union[Message, EphemeralMessage]]:
        """
        |coro|

        'Defers' the response.

        If :attr:`response_type` is `InteractionCallbackType.deferred_msg_with_source` it shows a loading state to the user.

        response_type: Optional[:class:`InteractionCallbackType`]
            The type to response with, aiter :class:`InteractionCallbackType.deferred_msg_with_source` or :class:`InteractionCallbackType.deferred_update_msg` (e.g. 5 or 6)

        hidden: Optional[:class:`bool`]
            Whether to defer ephemerally(only the :attr:`author` of the interaction can see the message)

            .. note::
                Only for :class:`InteractionCallbackType.deferred_msg_with_source`.

        .. important::
            If you don't respond with a message using :meth:`respond`
            or edit the original message using :meth:`edit` within less than 3 seconds,
            discord will indicate that the interaction failed and the interaction-token will be invalidated.
            To provide this us this method

        .. note::
            A Token will be Valid for 15 Minutes, so you could edit the original :attr:`message` with :meth:`edit`,
             :meth:`respond` or doing anything other with this interaction for 15 minutes.
            After that time you have to edit the original message with the Methode :meth:`edit` of the :attr:`message`
             and send new messages with the :meth:`send` Methode of :attr:`channel`
            (you could not do this hidden as it isn't a response anymore).
        """
        if isinstance(response_type, int):
            response_type = InteractionCallbackType.from_value(response_type)
        if self.deferred:
            raise AlreadyResponded(self.id)
        base = {"type": int(response_type), "data": {'flags': 64 if hidden else None}}
        try:
            data = await self._http.post_initial_response(
                data=base,
                token=self._token,
                interaction_id=self.id
            )
        except NotFound:
            raise UnknownInteraction(self.id)
        else:
            self.deferred = True
            if hidden is True:
                self.deferred_hidden = True
            if not data and response_type.msg_with_source or response_type.deferred_msg_with_source:
                msg = self.callback_message = await self.get_original_callback()
                return msg

    async def edit(
            self,
            *,
            content: Any = MISSING,
            embed: Optional[Embed] = MISSING,
            embeds: Sequence[Embed] = MISSING,
            components: List[Union[ActionRow, List[Union[Button, BaseSelect]]]] = MISSING,
            attachments: Sequence[Union[Attachment, File]] = MISSING,
            keep_existing_attachments: bool = False,
            delete_after: Optional[float] = None,
            allowed_mentions: Optional[AllowedMentions] = MISSING,
            suppress_embeds: Optional[bool] = False
    ) -> Union[Message, EphemeralMessage]:
        """|coro|

        Responds to the interaction by editing the original or callback message depending on the :attr:`BaseInteraction.type`.
        
        Parameters
        -----------
        content: Optional[:class:`str`]
            The new content to replace the message with.
            Could be ``None`` to remove the content.
        embed: Optional[:class:`Embed`]
            The new embed to replace the original with.
            Could be ``None`` to remove all embeds.
        embeds: Optional[List[:class:`Embed`]]
            A list containing up to 10 embeds`to send.
            If ``None`` or empty, all embeds will be removed.
            
            If passed, ``embed`` does also count towards the limit of 10 embeds.
        components: List[Union[:class:`~discord.ActionRow`, List[Union[:class:`~discord.Button`, :class:`~discord.BaseSelect`]]]]
            A list of up to five :class:`~discord.ActionRow`s/:class:`list`s
            Each containing up to five :class:`~discord.Button`'s or one :class:`~discord.BaseSelect` like object.
        attachments: List[Union[:class:`Attachment`, :class:`File`]]
            A list containing previous attachments to keep as well as new files to upload.
            You can use ``keep_existing_attachments`` to auto-add the existing attachments to the list.
            If ``None`` or empty, all attachments will be removed.

            .. note::

                New files will always appear under existing ones.

        keep_existing_attachments: :class:`bool`
            Whether to auto-add existing attachments to ``attachments``, default :obj:`False`.
            
            .. note::

                Only needed when ``attachments`` are passed, otherwise will be ignored.

        suppress_embeds: :class:`bool`
            Whether to suppress embeds for the message. This removes
            all the embeds if set to ``True``. If set to ``False``
            this brings the embeds back if they were suppressed.
        delete_after: Optional[:class:`float`]
            If provided, the number of seconds to wait in the background
            before deleting the response we just edited. If the deletion fails,
            then it is silently ignored.
        allowed_mentions: Optional[:class:`~discord.AllowedMentions`]
            Controls the mentions being processed in this message. If this is
            passed, then the object is merged with :attr:`~discord.Client.allowed_mentions`.
            The merging behaviour only overrides attributes that have been explicitly passed
            to the object, otherwise it uses the attributes set in :attr:`~discord.Client.allowed_mentions`.
            If no object is passed at all then the defaults given by :attr:`~discord.Client.allowed_mentions`
            are used instead.
        
        Raises
        -------
        TypeError
            The interaction was already responded to with a modal,
            or it is an application-command that was not responded to.
        NotFound:
            The interaction is expired.
        HTTPException
            Editing the message failed.
        
        Returns
        --------
        Union[:class:`~discord.Message`, :class:`~discord.EphemeralMessage`]
            The edited message.
        """
        if self.deferred_modal:
            if self.type.Component:
                return await self.message.edit(
                    content=content,
                    embed=embed,
                    embeds=embeds,
                    components=components,
                    attachments=attachments,
                    keep_existing_attachments=keep_existing_attachments,
                    allowed_mentions=allowed_mentions,
                    delete_after=delete_after,
                    suppress_embeds=suppress_embeds
                )
            else:
                raise TypeError('You can\'t edit the message as it does not exist when using `respond_with_modal`.')

        response_type = MISSING

        if not self.deferred:
            if self.type.ApplicationCommand:
                raise TypeError('You need to send a response first before you can edit it')
            else:
                response_type = InteractionCallbackType.update_msg

        if suppress_embeds is not MISSING:
            m = self.callback_message if self.type.ApplicationCommand else self.message
            flags = MessageFlags._from_value(m.flags.value)
            flags.suppress_embeds = suppress_embeds
        else:
            flags = MISSING

        state = self._state
        if not self.channel:
            ch = await self._http.get_channel(self.channel_id)
            self.channel = _channel_factory(ch['type'])[0](state=state, data=ch)

        if response_type is MISSING:
            params = handle_message_parameters(
                content=content,
                flags=flags,
                embed=embed,
                embeds=embeds,
                attachments=attachments,
                components=components,
                allowed_mentions=allowed_mentions,
                previous_allowed_mentions=state.allowed_mentions
            )
            method = state.http.edit_original_interaction_response(
                token=self._token,
                application_id=self._application_id,
                params=params
            )
        else:
            params = handle_interaction_message_parameters(
                type=response_type,
                content=content,
                flags=flags,
                embed=embed,
                attachments=attachments,
                components=components,
                allowed_mentions=allowed_mentions,
                previous_allowed_mentions=state.allowed_mentions
            )
            method = state.http.send_interaction_response(
                interaction_id=self.id,
                token=self._token,
                params=params
            )

        with params:
            data = await method

        if not isinstance(data, dict):
            msg = await self.get_original_callback()
        else:
            if hasattr(self, 'message'):
                msg = self.message._update(data)
            else:
                if MessageFlags._from_value(data['flags']).ephemeral:
                    msg = EphemeralMessage(state=self._state, data=data, channel=self.channel, interaction=self)
                else:
                    msg = Message(state=self._state, channel=self.channel, data=data)
        self.callback_message = msg
        is_hidden = msg.flags.ephemeral

        if is_hidden:
            self.deferred_hidden = True
        self.deferred = True
        
        if delete_after is not None:
            await msg.delete(delay=delete_after)
        
        return msg

    async def respond(
            self,
            content: str = None, *,
            tts: bool = False,
            embed: Optional[Embed] = None,
            embeds: Optional[List[Embed]] = None,
            components: Optional[List[Union[ActionRow, List[Union[Button, BaseSelect]]]]] = None,
            file: Optional[File] = None,
            files: Optional[List[File]] = None,
            delete_after: Optional[float] = None,
            allowed_mentions: Optional[AllowedMentions] = None,
            suppress_embeds: bool = False,
            suppress_notifications: bool = False,
            hidden: bool = False
    ) -> Union[Message, EphemeralMessage]:
        """|coro|

        Responds to an interaction by sending a message.

        Parameters
        ------------
        content: :class:`str`
            The content of the message to send.
        tts: :class:`bool`
            Indicates if the message should be sent using text-to-speech.
        embed: :class:`~discord.Embed`
            The rich embed for the content.
        embeds: List[:class:`~discord.Embed`]
            A list containing up to 10 embeds.
            
            If passed, ``embed`` also counts towards the limit of 10.
        components: List[Union[:class:`~discord.ActionRow`, List[Union[:class:`~discord.Button`, :class:`~discord.BaseSelect`]]]]
            A list of up to five :class:`~discord.ActionRow`s/:class:`list`s
            Each containing up to five :class:`~discord.Button`'s or one :class:`~discord.BaseSelect` like object.
        file: :class:`~discord.File`
            The file to upload.
        files: List[:class:`~discord.File`]
            A :class:`list` of files to upload. Must be a maximum of 10.
        suppress_embeds: :class:`bool`
            Whether to suppress embeds for the message.
        suppress_notifications: :class:`bool`
            Whether to suppress desktop- & push-notifications for the post starter-message.
        delete_after: :class:`float`
            If provided, the number of seconds to wait in the background
            before deleting the response we just sent. If the deletion fails,
            then it is silently ignored.
        allowed_mentions: :class:`~discord.AllowedMentions`
            Controls the mentions being processed in this message. If this is
            passed, then the object is merged with :attr:`~discord.Client.allowed_mentions`.
            The merging behaviour only overrides attributes that have been explicitly passed
            to the object, otherwise it uses the attributes set in :attr:`~discord.Client.allowed_mentions`.
            If no object is passed at all then the defaults given by :attr:`~discord.Client.allowed_mentions`
            are used instead.
        hidden: Optional[:class:`bool`]
            If :obj:`True` the message will be only visible for the performer of the interaction (e.g. :attr:`.author`).
        
        Raises
        -------
        TypeError
            This interaction was already responded to with a modal.
        NotFound
            The interaction has expired.
        HTTPException
            Responding to the interaction failed.
        """

        if self.deferred_modal:
            raise TypeError('After responding to the interaction with a modal, you can\'t respond.')
        state = self._state

        flags = MessageFlags._from_value(0)
        flags.ephemeral = hidden
        flags.suppress_embeds = suppress_embeds
        flags.suppress_notifications = suppress_notifications

        is_initial = False
        response_type = MISSING

        if not self.deferred:
            response_type = InteractionCallbackType.msg_with_source
        else:
            if self.callback_message and (self.callback_message.flags.loading if self.type.ApplicationCommand else False):
                is_initial = True

        if response_type is MISSING:
            params = handle_message_parameters(
                content=content,
                tts=tts,
                flags=flags,
                embed=embed if embed else MISSING,
                embeds=embeds if embeds else MISSING,
                file=file if file else MISSING,
                files=files if files else MISSING,
                components=components if components else MISSING,
                allowed_mentions=allowed_mentions,
                previous_allowed_mentions=state.allowed_mentions
            )
            if is_initial:
                method = state.http.edit_original_interaction_response(
                    token=self._token,
                    application_id=self._application_id,
                    params=params
                )
            else:
                method = state.http.send_followup(
                    token=self._token,
                    application_id=self._application_id,
                    params=params
                )
        else:
            params = handle_interaction_message_parameters(
                type=response_type,
                content=content,
                tts=tts,
                flags=flags,
                embed=embed if embed else MISSING,
                embeds=embeds if embeds else MISSING,
                file=file if file else MISSING,
                files=files if files else MISSING,
                components=components if components else MISSING,
                allowed_mentions=allowed_mentions,
                previous_allowed_mentions=state.allowed_mentions
            )
            method = state.http.send_interaction_response(
                token=self._token,
                interaction_id=self.id,
                params=params
            )

        with params:
            data = await method

        if not isinstance(data, dict):
            data = await self.get_original_callback(raw=True)

        # We can't use the value from the params here because the message might be an edit/followup of the initial (hidden or not) response.
        # Anyway, this will be removed in the future when we switched to use the webhook message modell for interactions.
        is_hidden = MessageFlags._from_value(data['flags']).ephemeral
        if is_hidden:
            msg = EphemeralMessage(state=self._state, channel=self.channel, data=data, interaction=self)
        else:
            msg = Message(state=self._state, channel=self.channel, data=data)

        
        if not self.callback_message or is_initial:
            self.callback_message = msg
        else:
            self.messages[msg.id] = msg
        if response_type is not MISSING or is_initial:
            self.deferred = True
            if is_hidden:
                self.deferred_hidden = True
        if delete_after is not None:
            await msg.delete(delay=delete_after)
        return msg

    async def respond_with_modal(self, modal: Modal) -> Dict:
        """|coro|
        Respond to an interaction with a popup modal.

        Parameters
        ----------
        modal: :class:`~discord.Modal`
            The modal to send.
        
        Raises
        -------
        AlreadyResponded
            This interaction was already responded to.
        HTTPException
            Responding to the interaction failed.
        """
        if not self.deferred:
            data = await self._state.http.post_initial_response(
                token=self._token,
                interaction_id=self.id,
                data={'type': 9, 'data': modal.to_dict()}
            )
        else:
            raise AlreadyResponded(self.id)
        self.deferred = True
        self.deferred_modal = True
        return data

    async def get_original_callback(self, raw: bool = False) -> Union[Message, EphemeralMessage, dict]:
        """|coro|
        Fetch the original callback-message of the interaction.

        .. warning::

            This is an API-Call and should be used carefully

        Parameters
        ----------
        raw: Optional[:class:`bool`]
            Whether to return the raw data from the api instead of a :class:`~discord.Message`/:class:`EphemeralMessage`.
        
        Returns
        -------
        Union[:class:`~discord.Message`,:class:`EphemeralMessage`], :class:`dict`]
            The original callback-message of the interaction.
        """
        data = await self._state.http.get_original_interaction_response(self._token, self._application_id)
        if raw:
            return data
        if MessageFlags._from_value(data['flags']).ephemeral:
            msg = EphemeralMessage(state=self._state, data=data, channel=self.channel, interaction=self)
        else:
            msg = Message(state=self._state, channel=self.channel, data=data)
        self.callback_message = msg
        return msg

    def get_followup(self, id: int) -> Optional[Union[Message, EphemeralMessage]]:
        """
        Gets a followup message of this interaction with the given :attr:`~discord.BaseInteraction.id`.

        Parameters
        -----------
        id: :class:`int`
            The id of the followup message.

        Returns
        -------
        Optional[Union[:class:`~discord.Message`, :class:`~discord.EphemeralMessage`]]
            The followup or ``None`` if there is none.
        """
        return self.messages.get(id, None)

    @property
    def created_at(self) -> datetime.datetime:
        """
        Returns the Interaction’s creation time in UTC.

        :return: :class:`datetime.datetime`
        """
        return utils.snowflake_time(self.id)

    @property
    def author(self) -> Union[Member, User]:
        """
        Union[:class:`~discord.Member`, :class:`~discord.User`]: The :class:`~discord.Member` that invoked the interaction.
        If :attr:`.channel` is of type :class:`~discords.ChannelType.private` or the user has left the guild,
        then it is a :class:`~discord.User` instead.
        """
        return self.member if self.member is not None else self.user

    @property
    def channel(self) -> Union[DMChannel, TextChannel, ThreadChannel, ForumPost, VoiceChannel, PartialMessageable]:
        """Union[:class:`~discord.TextChannel`, :class:`~discord.ThreadChannel`, :class:`~discord.DMChannel`, :class:`~discord.VoiceChannel`, :class:`~discord.ForumPost`, :class:`~discord.PartialMessageable`
        The channel where the interaction was invoked in.
        """
        # TODO: I think we can remove this now
        return getattr(
            self,
            '_channel',
            self.guild.get_channel(self.channel_id) if self.guild_id else self._state.get_channel(self.channel_id)
        ) or PartialMessageable(state=self._state, id=self.channel_id, guild_id=self.guild_id)

    @channel.setter
    def channel(self, channel):
        self._channel = channel

    @property
    def guild(self) -> Optional[Guild]:
        """Optional[:class:`~discord.Guild`]: The guild the interaction was invoked in, if there is one."""
        return self._state._get_guild(self.guild_id)

    @property
    def message_is_dm(self) -> bool:
        """:class:`bool`: Whether the interaction was invoked in a :class:`~discord.DMChannel`."""
        return not self.guild_id

    @property
    def message_is_hidden(self) -> bool:
        """:class:`bool`: Whether the :attr:`message` has the :func:`~discord.MessageFlags.ephemeral` flag."""
        return self.message and self.message.flags.ephemeral

    @property
    def bot(self):
        """Union[:class:`~discord.Client`, :class:`~discord.ext.commands.Bot`]: The :class:`~discord.Client`/:class:`~discord.ext.commands.Bot` instance of the bot."""
        return self._state._get_client()

    @classmethod
    def from_type(cls, state: ConnectionState, data: InteractionPayload) -> Union[ApplicationCommandInteraction, ComponentInteraction, AutocompleteInteraction, ModalSubmitInteraction]:
        type = try_enum(InteractionType, data['type'])
        if type == InteractionType.ApplicationCommand:
            return ApplicationCommandInteraction(state=state, data=data)
        elif type == InteractionType.Component:
            return ComponentInteraction(state=state, data=data)
        elif type == InteractionType.ApplicationCommandAutocomplete:
            return AutocompleteInteraction(state=state, data=data)
        elif type == InteractionType.ModalSubmit:
            return ModalSubmitInteraction(state=state, data=data)


class ApplicationCommandInteraction(BaseInteraction):
    """
    Holds the data of an interaction when a `~discord.SlashCommand`,
    :class:`~discord.UserCommand` or :class:`~discord.MessageCommand` is used and allows responding to it.

    Attributes
    ------------
    id: :class:`int`
        The id of the interaction
    type: :class:`~discord.InteractionType`
        The type of the interaction
    user_id: :class:`int`
        The id of the user who triggered the interaction.
    channel_id: :class:`int`
        The id of the channel where the interaction was triggered.
    messages: Dict[:class:`int`, Union[:class:`~discord.Message`, :class:`~discord.EphemeralMessage`]]
        A mapping of message id's to the message objects that were sent using :attr:`respond`.
    author_locale: Optional[:class:`~discord.Locale`]
        The locale of the user who triggered the interaction.
    guild_locale: Optional[:class:`~discord.Locale`]
        The locale of the guild where the interaction was triggered.
    message: Optional[Union[:class:`~discord.Message`, :class:`~discord.EphemeralMessage`]
        The message of the interaction, if any.
    cached_message: Optional[Union[:class:`~discord.Message`, :class:`~discord.EphemeralMessage`]
        The cached version of :attr:`message`, if any.
    guild_id: Optional[:class:`int`]
        The id of the guild where the interaction was triggered, if any.
    app_permissions: Optional[:class:`~discord.Permissions`]
        The permissions of the bot in the channel where the interaction was triggered, if it was in a guild.
    target: Optional[Union[:class:`~discord.Member`, :class:`~discord.Message`]]
        The resolved target of the interaction, if it is a user or message command.
    """
    if TYPE_CHECKING:
        target: Optional[Union[Member, User, Message]]

    def __init__(self, *args, **kwargs):
        super().__init__(*args, **kwargs)
        target_id = self.data.target_id
        if target_id:
            target_type = self.data.type
            resolved = self.data.resolved
            if target_type == ApplicationCommandType.user:
                self.target = resolved.members.get(target_id) or resolved.users.get(target_id)
            elif target_type == ApplicationCommandType.message:
                self.target = resolved.messages[target_id]
        else:
            self.target = None

    @property
    def command(self) -> Optional[Union[SlashCommand, MessageCommand, UserCommand]]:
        """Union[:class:`~discord.SlashCommand`, :class:`~discord.UserCommand`, :class:`~discord.MessageCommand`]:
        The application-command that was invoked."""
        if getattr(self, '_command', None) is not None:
            return self._command
        return self._state._get_client()._get_application_command(self.data.id) \
            if (self.type.ApplicationCommand or self.type.ApplicationCommandAutocomplete) else None

    async def defer(self, hidden: bool = False) -> Union[Message, EphemeralMessage]:
        """
        Defers the interaction, the user sees a loading state

        Parameters
        ----------
        hidden: Optional[:class:`bool`]
            Weather only the author of the command should see this
        
        Raises
        ------
        AlreadyResponded
            The interaction has already been responded to.
        UnknownInteraction
            The interaction has expired.
        
        Returns
        -------
        Union[:class:`~discord.Message, :class:`~discord.EphemeralMessage`]:
            The Message containing the loading state
        """
        data = await super()._defer(InteractionCallbackType.deferred_msg_with_source, hidden)
        return data


class ComponentInteraction(BaseInteraction):
    """
    Holds the data of an interaction with a button or select and allows responding to it.

    Attributes
    ------------
    id: :class:`int`
        The id of the interaction
    type: :class:`~discord.InteractionType`
        The type of the interaction
    user_id: :class:`int`
        The id of the user who triggered the interaction.
    channel_id: :class:`int`
        The id of the channel where the interaction was triggered.
    messages: Dict[:class:`int`, Union[:class:`~discord.Message`, :class:`~discord.EphemeralMessage`]]
        A mapping of message id's to the message objects that were sent using :attr:`respond`.
    author_locale: Optional[:class:`~discord.Locale`]
        The locale of the user who triggered the interaction.
    guild_locale: Optional[:class:`~discord.Locale`]
        The locale of the guild where the interaction was triggered.
    message: Optional[Union[:class:`~discord.Message`, :class:`~discord.EphemeralMessage`]
        The message of the interaction, if any.
    cached_message: Optional[Union[:class:`~discord.Message`, :class:`~discord.EphemeralMessage`]
        The cached version of :attr:`message`, if any.
    guild_id: Optional[:class:`int`]
        The id of the guild where the interaction was triggered, if any.
    app_permissions: Optional[:class:`~discord.Permissions`]
        The permissions of the bot in the channel where the interaction was triggered, if it was in a guild.
    match: Optional[:class:`~re.Match`]
        The RegEx :ref:`Match <https://docs.python.org/3/library/re.html#match-objects>`_ result of the custom_id of
        the component, if an ``on_click`` or ``on_select`` decorator was used.
    """
    if TYPE_CHECKING:
        match: Optional[Match]

    @property
    def component(self) -> Union[Button, SelectMenu, UserSelect, RoleSelect, MentionableSelect, ChannelSelect]:
        """Union[:class:`~discord.Button`, :class:`~discord.SelectMenu`]: The component that was used"""
        try:
            return self._component
        except AttributeError as e:
            custom_id = self.data.custom_id
            if custom_id:
                if custom_id.isdigit():
                    custom_id = int(custom_id)
                if self.data.component_type == ComponentType.Button:
                    self._component = component = utils.get(self.message.all_buttons, custom_id=custom_id)
                elif self.data.component_type.value in {3, 5, 6, 7, 8}:
                    select_menu = utils.get(self.message.all_select_menus, custom_id=custom_id)
                    if select_menu:
                        setattr(select_menu, '_values', self.data.values)
                        setattr(select_menu, '_interaction', self)
                    self._component = component = select_menu
                else:
                    raise ValueError(f'Unknown component type {self.data.component_type}') from e

                return component

    async def defer(
            self,
            type: Union[Literal[7], InteractionCallbackType] = InteractionCallbackType.deferred_update_msg,
            hidden: bool = False
    ) -> Message:
        """
        Defers the interaction.

        Parameters
        ----------
        type: Union[Literal[5, 6]]
            Use ``5`` to edit the original message later and ``6`` to let the user sees a loading state and edit it later.
        hidden: Optional[:class:`bool`]
            Weather only the author of the command should see this, default :obj:`True`

             .. note::
                Only for :attr:`~discord.InteractionCallbackType.deferred_msg_with_source` (``5``).
        
        Raises
        ------
        AlreadyResponded
            The interaction has already been responded to.
        UnknownInteraction
            The interaction has expired.
        
        Returns
        -------
        Optional[Union[:class:`~discord.Message, :class:`~discord.EphemeralMessage`]]:
            The message containing the loading-state if :class:`~discord.InteractionCallbackType.deferred_msg_with_source` (``5``) is used, else :obj:`None`.
        """
        return await super()._defer(type, hidden)


class AutocompleteInteraction(BaseInteraction):
    """
    Holds the data of an application command autocomplete interaction that will be received when autocomplete for a
    :class:`~discord.SlashCommandOption` with :attr:`~discord.SlashCommandOption.autocomplete` is set to :obj:`True`.

    .. info::
        To respond with the autocomplete choices, use :meth:`send_choices`.

    Attributes
    ------------
    id: :class:`int`
        The id of the interaction
    type: :class:`~discord.InteractionType`
        The type of the interaction
    user_id: :class:`int`
        The id of the user who triggered the interaction.
    channel_id: :class:`int`
        The id of the channel where the interaction was triggered.
    messages: Dict[:class:`int`, Union[:class:`~discord.Message`, :class:`~discord.EphemeralMessage`]]
        A mapping of message id's to the message objects that were sent using :attr:`respond`.
    author_locale: Optional[:class:`~discord.Locale`]
        The locale of the user who triggered the interaction.
    guild_locale: Optional[:class:`~discord.Locale`]
        The locale of the guild where the interaction was triggered.
    message: Optional[Union[:class:`~discord.Message`, :class:`~discord.EphemeralMessage`]
        The message of the interaction, if any.
    cached_message: Optional[Union[:class:`~discord.Message`, :class:`~discord.EphemeralMessage`]
        The cached version of :attr:`message`, if any.
    guild_id: Optional[:class:`int`]
        The id of the guild where the interaction was triggered, if any.
    app_permissions: Optional[:class:`~discord.Permissions`]
        The permissions of the bot in the channel where the interaction was triggered, if it was in a guild.
    """

    @property
    def command(self) -> Optional[Union[SlashCommand, MessageCommand, UserCommand]]:
        """Optional[:class:`~discord.SlashCommand`]: The slash-command for wich autocomplete was triggered."""
        if getattr(self, '_command', None) is not None:
            return self._command
        return self._state._get_client()._get_application_command(self.data.id) \
            if (self.type.ApplicationCommand or self.type.ApplicationCommandAutocomplete) else None

    @property
    def focused_option(self) -> 'InteractionDataOption':
        """:class:`~discord.interactions.InteractionDataOption`: Returns the currently focused option."""
        return self.focused  # type: ignore

    @property
    def focused_option_name(self) -> str:
        """:class:`str`: Returns the name of the currently focused option."""
        return self.focused_option.name

    async def send_choices(self, choices: List[SlashCommandOptionChoice]) -> None:
        """
        Respond to the interaction with the choices the user should have.

        Parameters
        ----------
        choices: List[:class:`~discord.SlashCommandOptionChoice`]
            A list of maximum 25 options the user could choose from.

        Raises
        ------
        ValueError
            When more than 25 choices are passed.
        discord.NotFound
            You have been waited to long with responding to the interaction.
        """
        if len(choices) > 25:
            raise ValueError(f'The maximum of choices is 25. Got {len(choices)}.')
        else:
            await self._http.send_autocomplete_callback(
                token=self._token,
                interaction_id=self.id,
                choices=[choice.to_dict() for choice in choices]
            )

    @utils.copy_doc(send_choices)
    @utils.deprecated('send_choices')
    async def suggest(self, choices: List[SlashCommandOptionChoice]) -> None:
        """An aliase for :meth:`.send_choices`"""
        return await self.send_choices(choices)

    async def respond(self, *args, **kwargs):
        raise NotImplementedError

    async def defer(self, *args, **kwargs):
        raise NotImplementedError('You must directly respond to an autocomplete interaction.')


class ModalSubmitInteraction(BaseInteraction):
    """
    Holds the data of an interaction that will be received when the ``Submit`` button of a :class:`~discord.Modal` is
    pressed and allows responding to it.

    .. note::
        You **can't** respond to a modal submit interaction with another modal.

    Attributes
    ------------
    id: :class:`int`
        The id of the interaction
    type: :class:`~discord.InteractionType`
        The type of the interaction
    user_id: :class:`int`
        The id of the user who triggered the interaction.
    channel_id: :class:`int`
        The id of the channel where the interaction was triggered.
    messages: Dict[:class:`int`, Union[:class:`~discord.Message`, :class:`~discord.EphemeralMessage`]]
        A mapping of message id's to the message objects that were sent using :attr:`respond`.
    author_locale: Optional[:class:`~discord.Locale`]
        The locale of the user who triggered the interaction.
    guild_locale: Optional[:class:`~discord.Locale`]
        The locale of the guild where the interaction was triggered.
    message: Optional[Union[:class:`~discord.Message`, :class:`~discord.EphemeralMessage`]
        The message of the interaction, if any.
    cached_message: Optional[Union[:class:`~discord.Message`, :class:`~discord.EphemeralMessage`]
        The cached version of :attr:`message`, if any.
    guild_id: Optional[:class:`int`]
        The id of the guild where the interaction was triggered, if any.
    app_permissions: Optional[:class:`~discord.Permissions`]
        The permissions of the bot in the channel where the interaction was triggered, if it was in a guild.
    match: Optional[:class:`~re.Match`]
        The RegEx :ref:`Match <https://docs.python.org/3/library/re.html#match-objects>`_ result of the custom_id of
        the modal, if an ``on_submit`` decorator was used.
    """
    if TYPE_CHECKING:
        match: Optional[Match]

    def get_field(self, custom_id) -> Union[TextInput, None]:
        """Optional[:class:`~discord.TextInput`]: Returns the field witch :attr:`~discord.TextInput.custom_id` match or :class:`None`"""
        for ar in self.data.components:
            for c in ar:
                if c.custom_id == custom_id:
                    return c
        return None

    @property
    def fields(self) -> List[TextInput]:
        """List[:class:`~discord.TextInput`] Returns a :class:`list` containing the fields of the :class:`~discord.Modal`."""
        field_list = []
        for ar in self.data.components:
            for c in ar:
                field_list.append(c)
        return field_list

    @property
    def custom_id(self) -> str:
        """
        The Custom ID of the :class:`~discord.Modal`

        Returns
        -------
        :class:`str`
            The :attr:`~discord.Modal.custom_id` of the :class:`~discord.Modal`.
        """
        return self.data.custom_id

    async def defer(self, hidden: Optional[bool] = False) -> Optional[Union[Message, EphemeralMessage]]:
        """
        Defers the interaction, the user sees a loading state

        Parameters
        ----------
        hidden: Optional[:class:`bool`]
            Weather only the author of the modal should see this
        
        Raises
        ------
        AlreadyResponded
            The interaction has already been responded to.
        UnknownInteraction
            The interaction has expired.
        
        Returns
        -------
        Union[:class:`~discord.Message, :class:`~discord.EphemeralMessage`]:
            The Message containing the loading-state.
        """
        return await super()._defer(InteractionCallbackType.deferred_msg_with_source, hidden)

    async def respond_with_modal(self, modal: Modal) -> NotImplementedError:
        raise NotImplementedError('You can\'t respond to a modal submit with another modal.')


class InteractionData:
    def __init__(self, *, state: ConnectionState, data: InteractionDataPayload, guild: Optional[Guild] = None, **kwargs) -> None:
        self._data = data
        self._state: ConnectionState = state
        self._guild: Optional[Guild] = guild
        self._channel_id = kwargs.pop('channel_id', None)
        resolved = data.get('resolved')
        if resolved:
            self.resolved = ResolvedData(state=state, data=resolved, guild=guild, channel_id=self._channel_id)
        options = self._data.get('options', [])
        self.options = [InteractionDataOption(state=state, data=option, guild=guild) for option in options]

    def __getitem__(self, item):
        return getattr(self, item, NotImplemented)

    @property
    def name(self) -> Optional[str]:
        return self._data.get('name', None)

    @property
    def id(self) -> int:
        return int(self._data.get('id', 0))

    @property
    def type(self) -> Optional[ApplicationCommandType]:
        return try_enum(ApplicationCommandType, self._data.get('type', None))

    @property
    def component_type(self) -> Optional[ComponentType]:
        return ComponentType.try_value(self._data.get('component_type', None))

    @property
    def custom_id(self) -> Optional[str]:
        return self._data.get('custom_id', None)

    @property
    def target_id(self) -> Optional[int]:
        return utils._get_as_snowflake(self._data, 'target_id')

    @property
    def values(self) -> List[Union[str, int, float]]:
        return self._data.get('values', [])

    @property
    def components(self) -> Optional[List[ActionRow]]:
        c = self._data.get('components', None)
        if c:
            return [ActionRow.from_dict(a) for a in c]


class option_str(str):
    def __new__(cls, *args, **kwargs):
        focused = kwargs.pop('focused', False)
        __self = super().__new__(cls, *args, **kwargs)
        __self.focused = focused
        return __self


class option_int(int):
    def __new__(cls, *args, **kwargs):
        focused = kwargs.pop('focused', False)
        __self = super().__new__(cls, *args, **kwargs)
        __self.focused = focused
        return __self


class option_float(float):
    def __new__(cls, *args, **kwargs):
        focused = kwargs.pop('focused', False)
        __self = super().__new__(cls, *args, **kwargs)
        __self.focused = focused
        return __self


class InteractionDataOption:
    """
    Represents a slash-command option passed via a command.
    By default, you only get in contact with this using :attr:`~discord.AutocompleteInteraction.focused_option`.

    Attributes
    -----------
    name: :class:`str`
        The name of the option
    type: :class:`~discord.OptionType`
        The type of the option

    """

    def __init__(
            self,
            *,
            state: ConnectionState,
            data: ApplicationCommandInteractionDataOptionPayload,
            guild: Optional[Guild] = None,
            **kwargs
    ) -> None:
        self._state: ConnectionState = state
        self._data = data
        self._guild: Optional[Guild] = guild
        self._channel_id = kwargs.pop('channel_id', None)
        self.name: str = data['name']
        self.type: OptionType = OptionType.try_value(data['type'])

    @property
    def value(self) -> Optional[Union[str, int, float]]:
        """Union[:class:`str`, :class:`int`, :class:`float`]: Returns the value of the option (what the user passed)"""
        value = self._data.get('value', MISSING)
        if value is not MISSING:
            if isinstance(value, bool):  # because booleans are integers too
                return value
            if isinstance(value, int):
                return option_int(value, focused=self.focused)
            elif isinstance(value, str):
                return option_str(value, focused=self.focused)
            elif isinstance(value, float):
                return option_float(value, focused=self.focused)
            return value

    @property
    def focused(self) -> bool:
        """:class:`bool`: Whether this option is currently focused (for autocomplete)"""
        return self._data.get('focused', False)

    @property
    def options(self) -> Optional[List[InteractionDataOption]]:
        """Optional[List[:class:`InteractionDataOption`]]: For sub-command (groups) the sub-command or the actual options"""
        options = self._data.get('options', [])
        return [InteractionDataOption(state=self._state, data=option, guild=self._guild) for option in options]


class ResolvedData:
    def __init__(self, *, state: ConnectionState, data: ResolvedDataPayload, guild: Optional[Guild] = None, **kwargs) -> None:
        self._state: ConnectionState = state
        self._data = data
        self._guild: Guild = guild
        self._channel_id: Optional[int] = kwargs.pop('channel_id', None)
        for attr in ('users', 'members', 'channels', 'roles', 'messages', 'attachments'):
            setattr(self, f'_{attr}', {})
            value = data.get(attr, None)
            if value is not None:
                getattr(self, f'_{self.__class__.__name__}__handle_{attr}')(value)
        del self._data  # No longer needed

    @property
    def users(self) -> Optional[Dict[int, User]]:
        return getattr(self, '_users', {})

    def __handle_users(self, value: dict):
        _users = getattr(self, '_users', {})
        for _id, u in value.items():
            _users[int(_id)] = User(state=self._state, data=u)

    @property
    def members(self) -> Optional[Dict[int, Member]]:
        return getattr(self, '_members', {})

    def __handle_members(self, value: dict):
        _members = getattr(self, '_members', {})
        for _id, m in value.items():
            m['user'] = self._data['users'][_id]
            _members[int(_id)] = Member(state=self._state, data=m, guild=self._guild)
        return _members

    @property
    def channels(self) -> Optional[Dict[int, abc.GuildChannel]]:
        return getattr(self, '_channels', {})

    def __handle_channels(self, value: dict):
        _channels = getattr(self, '_channels', {})
        for _id, c in value.items():
            channel = self._guild.get_channel(int(_id))
            if not channel:
                factory, _ch_type_ = _channel_factory(c['type'])
                channel = factory(guild=self._guild, data=c, state=self._state)
            _channels[int(_id)] = channel

    @property
    def roles(self) -> Optional[Dict[int, Role]]:
        return getattr(self, '_roles', {})

    def __handle_roles(self, value: dict):
        _roles: dict = getattr(self, '_roles', {})
        for _id, r in value.items():
            _roles[int(_id)] = Role(guild=self._guild, data=r, state=self._state)

    @property
    def messages(self) -> Optional[Dict[int, Message]]:
        return getattr(self, '_messages', {})

    def __handle_messages(self, value: dict):
        _messages: dict = getattr(self, '_messages', {})
        for _id, m in value.items():
            _messages[int(_id)] = Message(state=self._state, channel=self._state.get_channel(self._channel_id), data=m)

    @property
    def attachments(self) -> Optional[Dict[int, Attachment]]:
        return getattr(self, '_attachments', {})

    def __handle_attachments(self, value: dict):
        _attachments: dict = getattr(self, '_attachments', {})
        for _id, a in value.items():
            _attachments[int(_id)] = Attachment(state=self._state, data=a)<|MERGE_RESOLUTION|>--- conflicted
+++ resolved
@@ -503,7 +503,6 @@
         guild = self.guild or Object(id=guild_id) if guild_id else None  # I'm not sure if we need the Object thing here
 
         if guild:
-<<<<<<< HEAD
             channel = guild.get_channel(self.channel_id)
             member = data.get('member')
             user = member.get('user')
@@ -521,11 +520,6 @@
 
         self.user = state.store_user(user)
 
-=======
-            self.app_permissions = Permissions(int(data.get('app_permissions', 0)))
-            if isinstance(guild, Guild):
-                channel = guild.get_channel(self.channel_id)
->>>>>>> c78aba31
 
         if not channel:
             factory, ch_type = _channel_factory(channel_data['type'])
@@ -533,7 +527,6 @@
                 # In my tests the required fields for those channels where always present
                 channel = factory(me=state.user, data=channel_data, state=state)
             else:
-<<<<<<< HEAD
                 channel = PartialMessageable(
                     state=state,
                     id=self.channel_id,
@@ -541,11 +534,6 @@
                     type=ch_type,
                     partial_data=channel_data
                 )
-=======
-                # Note, that this is partial data, so things might be missing
-                channel = PartialMessageable(state=state, id=self.channel_id)
-                # channel = factory(guild=guild, state=state, data=data)  # TODO: Do we get the overwrites here?
->>>>>>> c78aba31
 
         self._channel = channel
 
@@ -574,7 +562,6 @@
         self.deferred_hidden: bool = False
         self.deferred_modal: bool = False
         self._command = None
-        self._component = None
         self._callback_message: Optional[Union[Message, EphemeralMessage]] = None
         self.messages: Dict[Union[str, int], Union[Message, EphemeralMessage]] = {}
 
