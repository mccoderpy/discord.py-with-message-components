--- conflicted
+++ resolved
@@ -78,6 +78,14 @@
             This can be used to differentiate between a user and a server subscription.
     """
     __slots__ = ('id', 'type', 'application_id', 'name', 'slug', 'flags',)
+    
+    if TYPE_CHECKING:
+        id: int
+        type: SKUType
+        application_id: int
+        name: str
+        slug: str
+        flags: SKUFlags
 
     def __init__(self, data: m.SKU) -> None:
         self.id: int = int(data['id'])
@@ -137,11 +145,7 @@
 
     @property
     def type(self) -> EntitlementType:
-<<<<<<< HEAD
-        """:class:`discord.EntitlementType`: The typeof the entitlement."""
-=======
         """:class:`discord.EntitlementType`: The type of the entitlement"""
->>>>>>> d9814a11
         return try_enum(EntitlementType, self._type)
 
     @property
